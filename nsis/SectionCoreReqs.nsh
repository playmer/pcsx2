--- conflicted
+++ resolved
@@ -1,86 +1,3 @@
-<<<<<<< HEAD
-
-  ; --- UAC NIGHTMARES ---
-  ; Ideally this would default to 'current' for user-level installs and 'all' for admin-level installs.
-  ; There are problems to be aware of, however!
-  ;
-  ; * If the user is an admin, Windows Vista/7 will DEFAULT to an "all" shell context (installing shortcuts
-  ;   for all users), even if we don't want it to (which causes the uninstaller to fail!)
-  ; * If the user is not an admin, setting Shell Context to all will cause the installer to fail because the
-  ;   user won't have permission enough to install it at all (sigh).
-  ;
-  ; For now we just require Admin rights to install PCSX2.  An ideal solution would be to use our IsUserAdmin
-  ; function to auto-detect and modify nsis installer behavior accordingly.
-  ;
-  ; (note!  the SetShellVarContext use in the uninstaller section must match this one!)
-
-  SetShellVarContext all
-  ;SetShellVarContext current
-  
-  SetOutPath "$INSTDIR"
-  !insertmacro UNINSTALL.LOG_OPEN_INSTALL
-    File           /oname=${APP_EXE}                ..\bin\pcsx2.exe
-    ;File /nonfatal /oname=pcsx2-dev-r${SVNREV}.exe  ..\bin\pcsx2-dev.exe
-
-  ; ------------------------------------------
-  ;       -- Shared Core Components --
-  ; ------------------------------------------
-  ; (Binaries, shared DLLs, null plugins, game database, languages, etc)
-
-  ; Note that v3 pthreads is compatible with v4 pthreads, so we just copy v4 oover both
-  ; filenames.  This allows many older plugin versions to continue to work.  (note that
-  ; v3 will be removed for 0.9.8).
-
-    File                                            ..\bin\w32pthreads.v4.dll
-    File           /oname=w32pthreads.v3.dll        ..\bin\w32pthreads.v4.dll
-    File                                            ..\bin\GameIndex.dbf
-
-	!insertmacro UNINSTALL.LOG_CLOSE_INSTALL
-
-    SetOutPath "$INSTDIR\Docs"
-    !insertmacro UNINSTALL.LOG_OPEN_INSTALL
-    File                                            ..\bin\docs\*
-    !insertmacro UNINSTALL.LOG_CLOSE_INSTALL
-    
-    SetOutPath "$INSTDIR\Plugins"
-	!insertmacro UNINSTALL.LOG_OPEN_INSTALL
-    ; NULL plugins are required, because the PCSX2 plugin selector needs a dummy plugin in every slot
-    ; in order to run (including CDVD!) -- and really there should be more but we don't have working
-    ; SPU2 null plugins right now.
- 
-    File ..\bin\Plugins\GSnull.dll
-    ;File ..\bin\Plugins\SPU2null.dll            
-    File ..\bin\Plugins\USBnull.dll
-    File ..\bin\Plugins\DEV9null.dll
-    File ..\bin\Plugins\FWnull.dll
-    File ..\bin\Plugins\CDVDnull.dll
-  !insertmacro UNINSTALL.LOG_CLOSE_INSTALL
-  
-  ; In 0.9.7 there is only English, so including the other mo files (for now) is pointless.
-  ; This code will be re-enabled when the new GUI is translated.
-  
-  !if ${INC_LANGS} > 0
-    SetOutPath $INSTDIR\Langs
-    !insertmacro UNINSTALL.LOG_OPEN_INSTALL
-      File /nonfatal /r ..\bin\Langs\*.mo
-    !insertmacro UNINSTALL.LOG_CLOSE_INSTALL
-  !endif
-
-
-  ; ------------------------------------------
-  ;         -- Registry Section --
-  ; ------------------------------------------
-
-  ; Write the installation path into the registry
-  WriteRegStr HKLM Software\PCSX2 "Install_Dir" "$INSTDIR"
-  
-  ; Write the uninstall keys for Windows
-  WriteRegStr   HKLM "${INSTDIR_REG_KEY}"  "DisplayName"      "PCSX2 - Playstation 2 Emulator"
-  WriteRegStr   HKLM "${INSTDIR_REG_KEY}"  "UninstallString"  "${UNINST_EXE}"
-  WriteRegDWORD HKLM "${INSTDIR_REG_KEY}"  "NoModify" 1
-  WriteRegDWORD HKLM "${INSTDIR_REG_KEY}"  "NoRepair" 1
-  WriteUninstaller "${UNINST_EXE}"
-=======
 
   ; --- UAC NIGHTMARES ---
   ; Ideally this would default to 'current' for user-level installs and 'all' for admin-level installs.
@@ -166,5 +83,4 @@
   WriteRegStr   HKLM "${INSTDIR_REG_KEY}"  "UninstallString"  "${UNINST_EXE}"
   WriteRegDWORD HKLM "${INSTDIR_REG_KEY}"  "NoModify" 1
   WriteRegDWORD HKLM "${INSTDIR_REG_KEY}"  "NoRepair" 1
-  WriteUninstaller "${UNINST_EXE}"
->>>>>>> e0998c8d
+  WriteUninstaller "${UNINST_EXE}"