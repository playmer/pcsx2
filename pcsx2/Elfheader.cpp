/*  Pcsx2 - Pc Ps2 Emulator
 *  Copyright (C) 2002-2009  Pcsx2 Team
 *
 *  This program is free software; you can redistribute it and/or modify
 *  it under the terms of the GNU General Public License as published by
 *  the Free Software Foundation; either version 2 of the License, or
 *  (at your option) any later version.
 *
 *  This program is distributed in the hope that it will be useful,
 *  but WITHOUT ANY WARRANTY; without even the implied warranty of
 *  MERCHANTABILITY or FITNESS FOR A PARTICULAR PURPOSE.  See the
 *  GNU General Public License for more details.
 *
 *  You should have received a copy of the GNU General Public License
 *  along with this program; if not, write to the Free Software
 *  Foundation, Inc., 51 Franklin Street, Fifth Floor, Boston, MA  02110-1301, USA
 */

#include "PrecompiledHeader.h"

#include "Common.h"
#include "CDVD/IsoFSdrv.h"

using namespace std;

#ifdef _MSC_VER
#pragma warning(disable:4996) //ignore the stricmp deprecated warning
#endif

u32 ElfCRC;

struct ELF_HEADER {
	u8	e_ident[16];	//0x7f,"ELF"  (ELF file identifier)
	u16	e_type;		 //ELF type: 0=NONE, 1=REL, 2=EXEC, 3=SHARED, 4=CORE
	u16	e_machine;      //Processor: 8=MIPS R3000
	u32	e_version;      //Version: 1=current
	u32	e_entry;        //Entry point address
	u32	e_phoff;        //Start of program headers (offset from file start)
	u32	e_shoff;        //Start of section headers (offset from file start)
	u32	e_flags;        //Processor specific flags = 0x20924001 noreorder, mips
	u16	e_ehsize;       //ELF header size (0x34 = 52 bytes)
	u16	e_phentsize;    //Program headers entry size
	u16	e_phnum;        //Number of program headers
	u16	e_shentsize;    //Section headers entry size
	u16	e_shnum;        //Number of section headers
	u16	e_shstrndx;     //Section header stringtable index
};

struct ELF_PHR {
	u32 p_type;         //see notes1
	u32 p_offset;       //Offset from file start to program segment.
	u32 p_vaddr;        //Virtual address of the segment
	u32 p_paddr;        //Physical address of the segment
	u32 p_filesz;       //Number of bytes in the file image of the segment
	u32 p_memsz;        //Number of bytes in the memory image of the segment
	u32 p_flags;        //Flags for segment
	u32 p_align;        //Alignment. The address of 0x08 and 0x0C must fit this alignment. 0=no alignment
};

/*
notes1
------
0=Inactive
1=Load the segment into memory, no. of bytes specified by 0x10 and 0x14
2=Dynamic linking
3=Interpreter. The array element must specify a path name
4=Note. The array element must specify the location and size of aux. info
5=reserved
6=The array element must specify location and size of the program header table.
*/

struct ELF_SHR {
	u32	sh_name;        //No. to the index of the Section header stringtable index
	u32	sh_type;        //See notes2
	u32	sh_flags;       //see notes3
	u32	sh_addr;        //Section start address
	u32	sh_offset;      //Offset from start of file to section
	u32	sh_size;        //Size of section
	u32	sh_link;        //Section header table index link
	u32	sh_info;        //Info
	u32	sh_addralign;   //Alignment. The adress of 0x0C must fit this alignment. 0=no alignment.
	u32	sh_entsize;     //Fixed size entries.
};

/*
notes 2
-------
Type:
0=Inactive
1=PROGBITS
2=SYMTAB symbol table
3=STRTAB string table
4=RELA relocation entries
5=HASH hash table
6=DYNAMIC dynamic linking information
7=NOTE
8=NOBITS
9=REL relocation entries
10=SHLIB
0x70000000=LOPROC processor specifc
0x7fffffff=HIPROC
0x80000000=LOUSER lower bound
0xffffffff=HIUSER upper bound

notes 3
-------
Section Flags:  (1 bit, you may combine them like 3 = alloc & write permission)
1=Write section contains data the is be writeable during execution.
2=Alloc section occupies memory during execution
4=Exec section contains executable instructions
0xf0000000=Mask bits processor-specific
*/

struct Elf32_Sym {
	u32	st_name;
	u32	st_value;
	u32	st_size;
	u8	st_info;
	u8	st_other;
	u16	st_shndx;
};

#define ELF32_ST_TYPE(i) ((i)&0xf)

struct Elf32_Rel {
	u32	r_offset;
	u32	r_info;
};

#if 0
// fixme: ELF command line option system.
// It parses a command line and pastes it into PS2 memory, and then points the a0 register at it.
// A user-written ELF can then load the data and respond accordingly.  Needs a rewrite using modern
// string parsing utils. :)

//2002-09-19 (Florin)
char args[256]="ez.m2v";	//to be accessed by other files
uptr args_ptr;		//a big value; in fact, it is an address

//in a0 is passed the address of the command line args,
//i.e. a pointer to an area like this:
//+00 unknown/unused
//+04 argc; number of arguments
//+08 argv[0]; address of the first parameter - program name (char*) -
//+08 argv[1]; address of the second parameter (char*)                |
//+0C argv[2]; and so on											  |
//........															  |
//+08+4*argc the program name(first param)						   <--
//+08+4*argc+strlen(argv[0]+1) the rest of params; i.e. a copy of 'args'
//                                         see above 'char args[256];'
static uint parseCommandLine( const wxString& filename )
{
	if ( ( args_ptr != 0xFFFFFFFF ) && ( args_ptr > 264 ) )
	{	// 4 + 4 + 256
		const char * p;
		int  argc;
		int i;

		args_ptr -= 256;

		args[ 255 ] = 0;
		memcpy( &PS2MEM_BASE[ args_ptr ], args, 256 );				//params 1, 2, etc copied
		memset( &PS2MEM_BASE[ args_ptr + strlen( args ) ], 0, 256 - strlen( args ) );
#ifdef _WIN32
		p = strrchr( filename, '\\' );
#else	//linux
		p = strrchr( filename, '/' );
		if( p == NULL ) p = strchr(filename, '\\');
#endif
		if (p)
			p++;
		else
			p = filename;

		args_ptr -= strlen( p ) + 1;

		strcpy( (char*)&PS2MEM_BASE[ args_ptr ], p );						//fill param 0; i.e. name of the program

		for ( i = strlen( p ) + 1 + 256, argc = 0; i > 0; i-- )
		{
			while (i && ((PS2MEM_BASE[ args_ptr + i ] == 0) || (PS2MEM_BASE[ args_ptr + i ] == 32)))
			{ i--; }

			if ( PS2MEM_BASE[ args_ptr + i + 1 ] == ' ') PS2MEM_BASE[ args_ptr + i + 1 ] = 0;

			while (i && (PS2MEM_BASE[ args_ptr + i ] != 0) && (PS2MEM_BASE[ args_ptr + i] != 32))
			{ i--; }

			if ((PS2MEM_BASE[ args_ptr + i ] != 0) && (PS2MEM_BASE[ args_ptr + i ] != 32))
			{	//i==0
				argc++;

				if ( args_ptr - 4 - 4 - argc * 4 < 0 ) // fixme - Should this be cast to a signed int?
					return 0;

				((u32*)PS2MEM_BASE)[ args_ptr / 4 - argc ] = args_ptr + i;
			}
			else
			{
				if ( ( PS2MEM_BASE[ args_ptr + i + 1 ] != 0 ) && ( PS2MEM_BASE[ args_ptr + i + 1 ] != 32 ) )
				{
					argc++;
					if ( args_ptr - 4 - 4 - argc * 4 < 0 ) // fixme - Should this be cast to a signed int?
						return 0;

					((u32*)PS2MEM_BASE)[ args_ptr / 4 - argc ] = args_ptr + i + 1;
				}
			}
		}
		((u32*)PS2MEM_BASE)[ args_ptr /4 - argc - 1 ] = argc;		      //how many args
		((u32*)PS2MEM_BASE)[ args_ptr /4 - argc - 2 ] = ( argc > 0);	//have args?	//not used, cannot be filled at all

		return ( args_ptr - argc * 4 - 8 );
	}

	return 0;
}
#endif
//---------------

struct ElfObject
{
	wxString filename;
	SafeArray<u8> data;
	ELF_HEADER& header;
	ELF_PHR* proghead;
	ELF_SHR* secthead;

	// Destructor!
	// C++ does all the cleanup automagically for us.
	~ElfObject() { }

	ElfObject( const wxString& srcfile, uint hdrsize ) :
		filename( srcfile )
	,	data( hdrsize, L"ELF headers" )
	,	header( *(ELF_HEADER*)data.GetPtr() )
	,	proghead( NULL )
	,	secthead( NULL )
	{
		readFile();

		if( header.e_phnum > 0 )
			proghead = (ELF_PHR*)&data[header.e_phoff];

		if( header.e_shnum > 0 )
			secthead = (ELF_SHR*)&data[header.e_shoff];

		if ( ( header.e_shnum > 0 ) && ( header.e_shentsize != sizeof(ELF_SHR) ) )
			Console::Error( "ElfLoader Warning > Size of section headers is not standard" );

		if ( ( header.e_phnum > 0 ) && ( header.e_phentsize != sizeof(ELF_PHR) ) )
			Console::Error( "ElfLoader Warning > Size of program headers is not standard" );

		ELF_LOG( "type:      " );
		switch( header.e_type )
		{
			default:
				ELF_LOG( "unknown %x", header.e_type );
				break;

			case 0x0:
				ELF_LOG( "no file type" );
				break;

			case 0x1:
				ELF_LOG( "relocatable" );
				break;

			case 0x2:
				ELF_LOG( "executable" );
				break;
		}
		ELF_LOG( "\n" );
		ELF_LOG( "machine:   " );

		switch ( header.e_machine )
		{
			default:
				ELF_LOG( "unknown" );
				break;

			case 0x8:
				ELF_LOG( "mips_rs3000" );
				break;
		}

		ELF_LOG("\n");
		ELF_LOG("version:   %d",header.e_version);
		ELF_LOG("entry:     %08x",header.e_entry);
		ELF_LOG("flags:     %08x",header.e_flags);
		ELF_LOG("eh size:   %08x",header.e_ehsize);
		ELF_LOG("ph off:    %08x",header.e_phoff);
		ELF_LOG("ph entsiz: %08x",header.e_phentsize);
		ELF_LOG("ph num:    %08x",header.e_phnum);
		ELF_LOG("sh off:    %08x",header.e_shoff);
		ELF_LOG("sh entsiz: %08x",header.e_shentsize);
		ELF_LOG("sh num:    %08x",header.e_shnum);
		ELF_LOG("sh strndx: %08x",header.e_shstrndx);

		ELF_LOG("\n");
	}

	void readFile()
	{
		int rsize = 0;
		const wxCharBuffer work( filename.ToAscii() );
		if ((strnicmp( work.data(), "cdrom0:", strlen("cdromN:")) == 0) ||
			(strnicmp( work.data(), "cdrom1:", strlen("cdromN:")) == 0))
		{
<<<<<<< HEAD
			int fi = CDVDFS_open(work.data() + strlen("cdromN:"), 1);//RDONLY

			if (fi < 0) throw Exception::FileNotFound( filename );

			CDVDFS_lseek( fi, 0, SEEK_SET );
			rsize = CDVDFS_read( fi, (char*)data.GetPtr(), data.GetSizeInBytes() );
			CDVDFS_close( fi );
=======
			int fi = IsoFS_open(filename.c_str() + strlen("cdromN:"), 1);//RDONLY
			
			if (fi < 0) throw Exception::FileNotFound( filename );
			
			IsoFS_lseek( fi, 0, SEEK_SET );
			rsize = IsoFS_read( fi, (char*)data.GetPtr(), data.GetSizeInBytes() );
			IsoFS_close( fi );
>>>>>>> 9f35752e
		}
		else
		{
			FILE *f;

			f = fopen( work.data(), "rb" );
			if( f == NULL ) Exception::FileNotFound( filename );

			fseek( f, 0, SEEK_SET );
			rsize = fread( data.GetPtr(), 1, data.GetSizeInBytes(), f );
			fclose( f );
		}

		if( rsize < data.GetSizeInBytes() ) throw Exception::EndOfStream( filename );
	}

	u32 GetCRC() const
	{
		u32 CRC = 0;

		const  u32* srcdata = (u32*)data.GetPtr();
		for(u32 i=data.GetSizeInBytes()/4; i; --i, ++srcdata)
			CRC ^= *srcdata;

		return CRC;
	}


	void loadProgramHeaders()
	{
		if ( proghead == NULL )
			return;

		for( int i = 0 ; i < header.e_phnum ; i++ )
		{
			ELF_LOG( "Elf32 Program Header" );
			ELF_LOG( "type:      " );

			switch ( proghead[ i ].p_type ) {
				default:
					ELF_LOG( "unknown %x", (int)proghead[ i ].p_type );
				break;

				case 0x1:
				{
					ELF_LOG("load");
					const uint elfsize = data.GetLength();

					if (proghead[ i ].p_offset < elfsize) {
						int size;

						if ((proghead[ i ].p_filesz + proghead[ i ].p_offset) > elfsize)
							size = elfsize - proghead[ i ].p_offset;
						else
							size = proghead[ i ].p_filesz;

						if( proghead[ i ].p_vaddr != proghead[ i ].p_paddr )
							Console::Notice( "ElfProgram different load addrs: paddr=0x%8.8x, vaddr=0x%8.8x", params
								proghead[ i ].p_paddr, proghead[ i ].p_vaddr);

						// used to be paddr
						memcpy_fast(
							&PS2MEM_BASE[proghead[ i ].p_vaddr & 0x1ffffff],
							data.GetPtr(proghead[ i ].p_offset), size
						);

						ELF_LOG("\t*LOADED*");
					}
				}
				break;
			}

			ELF_LOG("\n");
			ELF_LOG("offset:    %08x",(int)proghead[i].p_offset);
			ELF_LOG("vaddr:     %08x",(int)proghead[i].p_vaddr);
			ELF_LOG("paddr:     %08x",proghead[i].p_paddr);
			ELF_LOG("file size: %08x",proghead[i].p_filesz);
			ELF_LOG("mem size:  %08x",proghead[i].p_memsz);
			ELF_LOG("flags:     %08x",proghead[i].p_flags);
			ELF_LOG("palign:    %08x",proghead[i].p_align);
			ELF_LOG("\n");
		}
	}

	void loadSectionHeaders()
	{
		if( secthead == NULL || header.e_shoff > (u32)data.GetLength() )
			return;

		const u8* sections_names = data.GetPtr( secthead[ (header.e_shstrndx == 0xffff ? 0 : header.e_shstrndx) ].sh_offset );

		int i_st = -1;
		int i_dt = -1;

		for( int i = 0 ; i < header.e_shnum ; i++ )
		{
			ELF_LOG( "Elf32 Section Header [%x] %s", i, &sections_names[ secthead[ i ].sh_name ] );

			// used by parseCommandLine
			//if ( secthead[i].sh_flags & 0x2 )
			//	args_ptr = min( args_ptr, secthead[ i ].sh_addr & 0x1ffffff );

#ifdef PCSX2_DEVBULD
			ELF_LOG("\n");
			ELF_LOG("type:      ");

			switch ( secthead[ i ].sh_type )
			{
				case 0x0: ELF_LOG("null"); break;
				case 0x1: ELF_LOG("progbits"); break;
				case 0x2: ELF_LOG("symtab"); break;
				case 0x3: ELF_LOG("strtab"); break;
				case 0x4: ELF_LOG("rela"); break;
				case 0x8: ELF_LOG("no bits"); break;
				case 0x9: ELF_LOG("rel"); break;
				default: ELF_LOG("unknown %08x",secthead[i].sh_type); break;
			}

			ELF_LOG("\n");
			ELF_LOG("flags:     %08x", secthead[i].sh_flags);
			ELF_LOG("addr:      %08x", secthead[i].sh_addr);
			ELF_LOG("offset:    %08x", secthead[i].sh_offset);
			ELF_LOG("size:      %08x", secthead[i].sh_size);
			ELF_LOG("link:      %08x", secthead[i].sh_link);
			ELF_LOG("info:      %08x", secthead[i].sh_info);
			ELF_LOG("addralign: %08x", secthead[i].sh_addralign);
			ELF_LOG("entsize:   %08x", secthead[i].sh_entsize);
			// dump symbol table

			if( secthead[ i ].sh_type == 0x02 )
			{
				i_st = i;
				i_dt = secthead[i].sh_link;
			}
#endif
		}

		if( ( i_st >= 0 ) && ( i_dt >= 0 ) )
		{
			const char * SymNames;
			Elf32_Sym * eS;

			SymNames = (char*)data.GetPtr( secthead[ i_dt ].sh_offset );
			eS = (Elf32_Sym*)data.GetPtr( secthead[ i_st ].sh_offset );
			Console::WriteLn("found %d symbols", params secthead[ i_st ].sh_size / sizeof( Elf32_Sym ));

			for( uint i = 1; i < ( secthead[ i_st ].sh_size / sizeof( Elf32_Sym ) ); i++ ) {
				if ( ( eS[ i ].st_value != 0 ) && ( ELF32_ST_TYPE( eS[ i ].st_info ) == 2 ) ) {
					R5900::disR5900AddSym( eS[i].st_value, &SymNames[ eS[ i ].st_name ] );
				}
			}
		}
	}
};

void ElfApplyPatches()
{
	wxString filename( wxsFormat( L"%8.8x", ElfCRC ) );

	// if patches found the following status msg will be overwritten
	Console::SetTitle( wxsFormat( _("Game running [CRC=%s]"), filename.c_str() ) );

	if( !Config.Patch ) return;

	if(LoadPatch( filename ) != 0)
	{
		Console::WriteLn( "XML Loader returned an error. Trying to load a pnach..." );
		inifile_read( filename.ToAscii().data() );
	}
	else
		Console::WriteLn( "XML Loading success. Will not load from pnach..." );

	applypatch( 0 );
}

// Fetches the CRC of the game bound to the CDVD plugin.
u32 loadElfCRC( const char* filename )
{
	TocEntry toc;

	IsoFS_init( );
	if ( IsoFS_findFile( filename + strlen( "cdromN:" ), &toc ) == -1 )
		return 0;

	DevCon::Status( "loadElfFile: %d bytes", params toc.fileSize );
	u32 crcval = ElfObject( wxString::FromAscii( filename ), toc.fileSize ).GetCRC();
	Console::Status( "loadElfFile: %s; CRC = %8.8X", params filename, crcval );

	return crcval;
}

int loadElfFile(const wxString& filename)
{
	// Reset all recompilers prior to initiating a BIOS or new ELF.  The cleaner the
	// slate, the happier the recompiler!

	SysClearExecutionCache();

	if( filename.IsEmpty() )
	{
		Console::Notice( "Running the PS2 BIOS..." );
		return -1;
	}

	// We still need to run the BIOS stub, so that all the EE hardware gets initialized correctly.
	cpuExecuteBios();

	int elfsize;
	Console::Status( wxsFormat( L"loadElfFile: %s", filename.c_str() ) );

	const wxCharBuffer buffer( filename.ToAscii() );
	const char* fnptr = buffer.data();

	if( !filename.StartsWith( L"cdrom0:" ) && !filename.StartsWith( L"cdrom1:" ) )
	{
		// Loading from a file (or non-cd image)

		elfsize = Path::GetFileSize( filename );
	}
	else
	{
		// Loading from a CD rom or CD image.
		TocEntry toc;
<<<<<<< HEAD
		CDVDFS_init( );
		if ( CDVD_findfile( fnptr + strlen( "cdromN:" ), &toc ) == -1 )
=======
		IsoFS_init( );
		if ( IsoFS_findFile( filename + strlen( "cdromN:" ), &toc ) == -1 )
>>>>>>> 9f35752e
			return -1;
		elfsize = toc.fileSize;
	}

	Console::Status( wxsFormat(L"loadElfFile: %d", elfsize) );
	if( elfsize == 0 ) return -1;

	ElfObject elfobj( filename, elfsize );

	if( elfobj.proghead == NULL )
	{
		throw Exception::CpuStateShutdown(
			wxsFormat( L"Invalid ELF header encountered in file:\n\t%s", elfobj.filename.c_str() ),
			wxsFormat( L"Invalid ELF header, file: %s", elfobj.filename.c_str() )
		);
	}

	//2002-09-19 (Florin)
	//args_ptr = 0xFFFFFFFF;	//big value, searching for minimum [used by parseCommandLine]

	elfobj.loadProgramHeaders();
	elfobj.loadSectionHeaders();

	cpuRegs.pc = elfobj.header.e_entry; //set pc to proper place
	ELF_LOG( "PC set to: %8.8lx", cpuRegs.pc );

	cpuRegs.GPR.n.sp.UL[0] = 0x81f00000;
	cpuRegs.GPR.n.gp.UL[0] = 0x81f80000; // might not be 100% ok
	//cpuRegs.GPR.n.a0.UL[0] = parseCommandLine( filename );		// see #ifdef'd out parseCommendLine for details.

	for( uint i = 0; i < 0x100000; i++ )
	{
		if( memcmp( "rom0:OSDSYS", (char*)PSM( i ), 11 ) == 0 )
		{
			strcpy( (char*)PSM( i ), fnptr );
			DevCon::Status( "loadElfFile: addr %x \"%s\" -> \"%s\"", params i, "rom0:OSDSYS", fnptr );
		}
	}

	ElfCRC = elfobj.GetCRC();
	Console::Status( wxsFormat( L"loadElfFile: %s; CRC = %8.8X", filename.c_str(), ElfCRC ) );

	ElfApplyPatches();
	
	return 0;
}
<|MERGE_RESOLUTION|>--- conflicted
+++ resolved
@@ -307,23 +307,13 @@
 		if ((strnicmp( work.data(), "cdrom0:", strlen("cdromN:")) == 0) ||
 			(strnicmp( work.data(), "cdrom1:", strlen("cdromN:")) == 0))
 		{
-<<<<<<< HEAD
-			int fi = CDVDFS_open(work.data() + strlen("cdromN:"), 1);//RDONLY
-
-			if (fi < 0) throw Exception::FileNotFound( filename );
-
-			CDVDFS_lseek( fi, 0, SEEK_SET );
-			rsize = CDVDFS_read( fi, (char*)data.GetPtr(), data.GetSizeInBytes() );
-			CDVDFS_close( fi );
-=======
-			int fi = IsoFS_open(filename.c_str() + strlen("cdromN:"), 1);//RDONLY
+			int fi = IsoFS_open(work.data() + strlen("cdromN:"), 1);//RDONLY
 			
 			if (fi < 0) throw Exception::FileNotFound( filename );
-			
+
 			IsoFS_lseek( fi, 0, SEEK_SET );
 			rsize = IsoFS_read( fi, (char*)data.GetPtr(), data.GetSizeInBytes() );
 			IsoFS_close( fi );
->>>>>>> 9f35752e
 		}
 		else
 		{
@@ -547,13 +537,8 @@
 	{
 		// Loading from a CD rom or CD image.
 		TocEntry toc;
-<<<<<<< HEAD
-		CDVDFS_init( );
-		if ( CDVD_findfile( fnptr + strlen( "cdromN:" ), &toc ) == -1 )
-=======
 		IsoFS_init( );
-		if ( IsoFS_findFile( filename + strlen( "cdromN:" ), &toc ) == -1 )
->>>>>>> 9f35752e
+		if ( IsoFS_findFile( fnptr + strlen( "cdromN:" ), &toc ) == -1 )
 			return -1;
 		elfsize = toc.fileSize;
 	}
