/*  PCSX2 - PS2 Emulator for PCs
 *  Copyright (C) 2002-2010  PCSX2 Dev Team
 *
 *  PCSX2 is free software: you can redistribute it and/or modify it under the terms
 *  of the GNU Lesser General Public License as published by the Free Software Found-
 *  ation, either version 3 of the License, or (at your option) any later version.
 *
 *  PCSX2 is distributed in the hope that it will be useful, but WITHOUT ANY WARRANTY;
 *  without even the implied warranty of MERCHANTABILITY or FITNESS FOR A PARTICULAR
 *  PURPOSE.  See the GNU General Public License for more details.
 *
 *  You should have received a copy of the GNU General Public License along with PCSX2.
 *  If not, see <http://www.gnu.org/licenses/>.
 */

#include "PrecompiledHeader.h"
#include "Common.h"

#include "Hardware.h"
#include "newVif.h"

using namespace R5900;

const int rdram_devices = 2;	// put 8 for TOOL and 2 for PS2 and PSX
int rdram_sdevid = 0;

static bool hwInitialized = false;

void hwInit()
{
	// [TODO] / FIXME:  PCSX2 no longer works on an Init system.  It assumes that the
	// static global vars for the process will be initialized when the process is created, and
	// then issues *resets only* from then on. (reset code for various S2 components should do
	// NULL checks and allocate memory and such if the pointers are NULL only).

	if( hwInitialized ) return;

	VifUnpackSSE_Init();

	gsInit();
	sifInit();
	sprInit();
	ipuInit();

	hwInitialized = true;
}

/*void hwShutdown()
{
	ipuShutdown();
}*/

void hwReset()
{
	hwInit();

	memzero_ptr<Ps2MemSize::Hardware>( eeHw );
	//memset(eeHw+0x2000, 0, 0x0000e000);

	psHu32(SBUS_F260) = 0x1D000060;

	// i guess this is kinda a version, it's used by some bioses
	psHu32(DMAC_ENABLEW) = 0x1201;
	psHu32(DMAC_ENABLER) = 0x1201;

	SPU2reset();

	sifInit();
	sprInit();

	gsReset();
	ipuReset();
	vif0Reset();
	vif1Reset();
}

__fi void intcInterrupt()
{
	if ((psHu32(INTC_STAT)) == 0) {
		//DevCon.Warning("*PCSX2*: intcInterrupt already cleared");
        return;
	}
	if ((psHu32(INTC_STAT) & psHu32(INTC_MASK)) == 0) 
	{
		//DevCon.Warning("*PCSX2*: No valid interrupt INTC_MASK: %x INTC_STAT: %x", psHu32(INTC_MASK), psHu32(INTC_STAT));
		return;
	}

	HW_LOG("intcInterrupt %x", psHu32(INTC_STAT) & psHu32(INTC_MASK));
	if(psHu32(INTC_STAT) & 0x2){
		counters[0].hold = rcntRcount(0);
		counters[1].hold = rcntRcount(1);
	}

	cpuException(0x400, cpuRegs.branch);
}

__fi void dmacInterrupt()
{
	if( ((psHu16(DMAC_STAT + 2) & psHu16(DMAC_STAT)) == 0 ) &&
		( psHu16(DMAC_STAT) & 0x8000) == 0 ) 
	{
		//DevCon.Warning("No valid DMAC interrupt MASK %x STAT %x", psHu16(DMAC_STAT+2), psHu16(DMAC_STAT));
		return;
	}

	if (!(dmacRegs.ctrl.DMAE) || psHu8(DMAC_ENABLER+2) == 1) 
	{
		//DevCon.Warning("DMAC Suspended or Disabled on interrupt");
		return;
	}
	HW_LOG("dmacInterrupt %x", (psHu16(DMAC_STAT + 2) & psHu16(DMAC_STAT) |
								  psHu16(DMAC_STAT) & 0x8000));

	cpuException(0x800, cpuRegs.branch);
}

void hwIntcIrq(int n)
{
	psHu32(INTC_STAT) |= 1<<n;
	if(psHu32(INTC_MASK) & (1<<n))cpuTestINTCInts();
}

void hwDmacIrq(int n)
{
	psHu32(DMAC_STAT) |= 1<<n;
	if(psHu16(DMAC_STAT+2) & (1<<n))cpuTestDMACInts();
}

// Write 'size' bytes to memory address 'addr' from 'data'.
__ri bool hwMFIFOWrite(u32 addr, const u128* data, uint qwc)
{
	// all FIFO addresses should always be QWC-aligned.
	pxAssume((dmacRegs.rbor.ADDR & 15) == 0);
	pxAssume((addr & 15) == 0);

	// DMAC Address resolution:  FIFO can be placed anywhere in the *physical* memory map
	// for the PS2.  Its probably a serious error for a PS2 app to have the buffer cross
	// valid/invalid page areas of ram, so realistically we only need to test the base address
	// of the FIFO for address validity.

	if (u128* dst = (u128*)PSM(dmacRegs.rbor.ADDR))
	{
		const u32 ringsize = (dmacRegs.rbsr.RMSK / 16) + 1;
		pxAssertMsg( PSM(dmacRegs.rbor.ADDR+ringsize-1) != NULL, "Scratchpad/MFIFO ringbuffer spans into invalid (unmapped) physical memory!" );
		uint startpos = (addr & dmacRegs.rbsr.RMSK)/16;
		MemCopy_WrappedDest( data, dst, startpos, ringsize, qwc );
	}
	else
	{
		SPR_LOG( "Scratchpad/MFIFO: invalid base physical address: 0x%08x", dmacRegs.rbor.ADDR );
		pxFailDev( wxsFormat( L"Scratchpad/MFIFO: Invalid base physical address: 0x%08x", dmacRegs.rbor.ADDR) );
		return false;
	}

	return true;
}

__ri bool hwDmacSrcChainWithStack(DMACh& dma, int id) {
	switch (id) {
		case TAG_REFE: // Refe - Transfer Packet According to ADDR field
            //End Transfer
			return true;

		case TAG_CNT: // CNT - Transfer QWC following the tag.
            // Set MADR to QW afer tag, and set TADR to QW following the data.
			dma.madr = dma.tadr + 16;
			dma.tadr = dma.madr + (dma.qwc << 4);
			return false;

		case TAG_NEXT: // Next - Transfer QWC following tag. TADR = ADDR
		{
		    // Set MADR to QW following the tag, and set TADR to the address formerly in MADR.
			u32 temp = dma.madr;
			dma.madr = dma.tadr + 16;
			dma.tadr = temp;
			return false;
		}
		case TAG_REF: // Ref - Transfer QWC from ADDR field
		case TAG_REFS: // Refs - Transfer QWC from ADDR field (Stall Control)
            //Set TADR to next tag
			dma.tadr += 16;
			return false;

		case TAG_CALL: // Call - Transfer QWC following the tag, save succeeding tag
		{
		    // Store the address in MADR in temp, and set MADR to the data following the tag.
			u32 temp = dma.madr;
			dma.madr = dma.tadr + 16;

			if(temp == 0)
			{
				DevCon.Warning("DMA Chain CALL next tag error. Tag Addr = 0");
				dma.tadr = dma.madr + (dma.qwc << 4);
				return false;
			}
			// Stash an address on the address stack pointer.
			switch(dma.chcr.ASP)
            {
                case 0: //Check if ASR0 is empty
                    // Store the succeeding tag in asr0, and mark chcr as having 1 address.
                    dma.asr0 = dma.madr + (dma.qwc << 4);
                    dma.chcr.ASP++;
                    break;

                case 1:
                    // Store the succeeding tag in asr1, and mark chcr as having 2 addresses.
                    dma.asr1 = dma.madr + (dma.qwc << 4);
                    dma.chcr.ASP++;
                    break;

                default:
                    Console.Warning("Call Stack Overflow (report if it fixes/breaks anything)");
                    return true;
			}

			// Set TADR to the address from MADR we stored in temp.
			dma.tadr = temp;

			return false;
		}

		case TAG_RET: // Ret - Transfer QWC following the tag, load next tag
            //Set MADR to data following the tag.
			dma.madr = dma.tadr + 16;

			// Snag an address from the address stack pointer.
			switch(dma.chcr.ASP)
            {
                case 2:
                    // Pull asr1 from the stack, give it to TADR, and decrease the # of addresses.
                    dma.tadr = dma.asr1;
                    dma.asr1 = 0;
                    dma.chcr.ASP--;
                    break;

                case 1:
                    // Pull asr0 from the stack, give it to TADR, and decrease the # of addresses.
                    dma.tadr = dma.asr0;
                    dma.asr0 = 0;
                    dma.chcr.ASP--;
                    break;

                case 0:
                    // There aren't any addresses to pull, so end the transfer.
                    //dma.tadr += 16;						   //Clear tag address - Kills Klonoa 2
                    return true;

                default:
                    // If ASR1 and ASR0 are messed up, end the transfer.
                    //Console.Error("TAG_RET: ASR 1 & 0 == 1. This shouldn't happen!");
                    //dma.tadr += 16;						   //Clear tag address - Kills Klonoa 2
                    return true;
            }
			return false;

		case TAG_END: // End - Transfer QWC following the tag
            //Set MADR to data following the tag, and end the transfer.
			dma.madr = dma.tadr + 16;
			//Don't Increment tadr; breaks Soul Calibur II and III
			return true;
	}

	return false;
}

<<<<<<< HEAD
__releaseinline bool hwDmacSrcChain(DMACh& dma, int id)
=======
bool hwDmacSrcChain(DMACh& dma, int id)
>>>>>>> 27a3f112
{
	u32 temp;

	switch (id)
	{
		case TAG_REFE: // Refe - Transfer Packet According to ADDR field
            // End the transfer.
			return true;

		case TAG_CNT: // CNT - Transfer QWC following the tag.
            // Set MADR to QW after the tag, and TADR to QW following the data.
			dma.madr = dma.tadr + 16;
			dma.tadr = dma.madr + (dma.qwc << 4);
			return false;

		case TAG_NEXT: // Next - Transfer QWC following tag. TADR = ADDR
            // Set MADR to QW following the tag, and set TADR to the address formerly in MADR.
			temp = dma.madr;
			dma.madr = dma.tadr + 16;
			dma.tadr = temp;
			return false;

		case TAG_REF: // Ref - Transfer QWC from ADDR field
		case TAG_REFS: // Refs - Transfer QWC from ADDR field (Stall Control)
            //Set TADR to next tag
			dma.tadr += 16;
			return false;

		case TAG_END: // End - Transfer QWC following the tag
            //Set MADR to data following the tag, and end the transfer.
			dma.madr = dma.tadr + 16;
			//Don't Increment tadr; breaks Soul Calibur II and III
			return true;
	}

	return false;
}<|MERGE_RESOLUTION|>--- conflicted
+++ resolved
@@ -18,6 +18,7 @@
 
 #include "Hardware.h"
 #include "newVif.h"
+#include "DmacLegacy.h"
 
 using namespace R5900;
 
@@ -264,11 +265,7 @@
 	return false;
 }
 
-<<<<<<< HEAD
-__releaseinline bool hwDmacSrcChain(DMACh& dma, int id)
-=======
 bool hwDmacSrcChain(DMACh& dma, int id)
->>>>>>> 27a3f112
 {
 	u32 temp;
 
