--- conflicted
+++ resolved
@@ -21,17 +21,8 @@
 
 #include <winnt.h>
 #include "Common.h"
-<<<<<<< HEAD
-=======
-#include "VUmicro.h"
 
-#include "iR5900.h"
 #include "cdvd/CDVD.h"
-
-static bool sinit = false;
-bool nDisableSC = false; // screensaver
->>>>>>> 9adf6858
-
 
 int SysPageFaultExceptionFilter( EXCEPTION_POINTERS* eps )
 {
@@ -53,271 +44,6 @@
 	return EXCEPTION_CONTINUE_EXECUTION;
 }
 
-<<<<<<< HEAD
-=======
-
-// returns 1 if the user requested help (show help and exit)
-// returns zero on success.
-// returns -1 on failure (bad command line argument)
-int ParseCommandLine( int tokenCount, TCHAR *const *const tokens )
-{
-	int tidx = 0;
-	g_Startup.Enabled		= false;
-	g_Startup.NoGui			= false;
-	g_Startup.ImageName		= NULL;
-	g_Startup.ElfFile		= NULL;
-
-	g_Startup.StartupMode	= Startup_FromCDVD;
-	g_Startup.SkipBios		= true;
-	g_Startup.CdvdSource	= CDVDsrc_Plugin;
-
-	bool _legacy_ForceElfLoad = false;
-
-	while( tidx < tokenCount )
-	{
-		const TCHAR* command = tokens[tidx++];
-
-		if( command[0] != '-' )
-		{
-			g_Startup.ImageName = command;
-			g_Startup.Enabled = true;
-			g_Startup.CdvdSource = CDVDsrc_Iso;
-
-			if( _legacy_ForceElfLoad )
-			{
-				// This retains compatibility with the older Bootmode command.
-				g_Startup.ElfFile = command;
-				g_Startup.StartupMode = Startup_FromELF;
-				g_Startup.CdvdSource = CDVDsrc_Plugin;
-			}
-			continue;
-		}
-
-		// jump past the '-' switch char, and skip if this is a dud switch:
-		command++;
-		if( command[0] == 0 ) continue;
-
-		if( CmdSwitchIs( "help" ) )
-		{
-			return 1;
-		}
-        else if( CmdSwitchIs( "nogui" ) ) {
-			g_Startup.NoGui = true;
-			g_Startup.Enabled = true;
-		}
-		else if( CmdSwitchIs( "skipbios" ) ) {
-			g_Startup.SkipBios = true;
-		}
-		else if( CmdSwitchIs( "nodisc" ) ) {
-			g_Startup.CdvdSource = CDVDsrc_NoDisc;
-			g_Startup.Enabled = true;
-		}
-		else if( CmdSwitchIs( "usecd" ) ) {
-			g_Startup.CdvdSource = CDVDsrc_Plugin;
-			g_Startup.Enabled = true;
-		}
-        else if( CmdSwitchIs( "highpriority" ) ) {
-			SetPriorityClass(GetCurrentProcess(), HIGH_PRIORITY_CLASS);
-		}		
-		else
-		{
-			const TCHAR* param;
-			if( tidx >= tokenCount ) break;
-
-			// None of the parameter-less toggles flagged.
-			// Check for switches that require one or more parameters here:
-
-			param = tokens[tidx++];
-
-			if( CmdSwitchIs( "cfg" ) ) {
-				g_CustomConfigFile = param;
-			}
-			else if( CmdSwitchIs( "elf" ) ) {
-				g_Startup.StartupMode = Startup_FromELF;
-				g_Startup.ElfFile = param;
-				g_Startup.Enabled = true;
-			}
-
-			else if( CmdSwitchIs( "loadgs" ) ) {
-				g_pRunGSState = param;
-			}
-			
-			// legacy support for the old bootmode option >_<
-			else if( CmdSwitchIs( "bootmode" ) )
-			{
-				int mode = atoi( param );
-				g_Startup.Enabled = true;
-				g_Startup.SkipBios = !( mode & 0x10000 );
-				switch( mode & 0xf )
-				{
-					case 0:
-						g_Startup.CdvdSource = CDVDsrc_Plugin;
-					break;
-
-					case 1:
-						_legacy_ForceElfLoad = true;
-					break;
-
-					case 2:
-						g_Startup.CdvdSource = CDVDsrc_Iso;
-					break;
-
-					case 3:
-						g_Startup.CdvdSource = CDVDsrc_NoDisc;
-					break;
-				}
-					
-			}
-
-			// Options to configure plugins:
-
-			else if( CmdSwitchIs( "gs" ) ) {
-				g_Startup.gsdll = param;
-			}
-			else if( CmdSwitchIs( "cdvd" ) ) {
-				g_Startup.cdvddll = param;
-			}
-			else if( CmdSwitchIs( "spu" ) ) {
-				g_Startup.spudll = param;
-			}
-			else if( CmdSwitchIs( "pad" ) ) {
-				g_Startup.pad1dll = param;
-				g_Startup.pad2dll = param;
-			}
-			else if( CmdSwitchIs( "pad1" ) ) {
-				g_Startup.pad1dll = param;
-			}
-			else if( CmdSwitchIs( "pad2" ) ) {
-				g_Startup.pad2dll = param;
-			}
-			else if( CmdSwitchIs( "dev9" ) ) {
-				g_Startup.dev9dll = param;
-			}
-			else if( CmdSwitchIs( "uninstall" ) ) {
-				char buff[256];
-				sprintf(buff, " /x %s", param);
-				ShellExecute(NULL, "open", "msiexec.exe", buff, NULL, SW_SHOWNORMAL);
-				ExitProcess(0);
-			}		
-		}
-	}
-	return 0;
-}
-
-void SysPrintf(const char *fmt, ...)
-{
-	va_list list;
-	char msg[512];
-
-	va_start(list,fmt);
-	vsprintf_s(msg,fmt,list);
-	msg[511] = '\0';
-	va_end(list);
-
-	Console::Write( msg );
-}
-
-void OnStates_LoadOther()
-{
-	OPENFILENAME ofn;
-	char szFileName[g_MaxPath];
-	char szFileTitle[g_MaxPath];
-	char szFilter[g_MaxPath];
-
-	memzero_obj( szFileName );
-	memzero_obj( szFileTitle );
-
-	strcpy(szFilter, _("PCSX2 State Format"));
-	strcatz(szFilter, "*.*;*.*");
-
-    ofn.lStructSize			= sizeof(OPENFILENAME);
-    ofn.hwndOwner			= gApp.hWnd;
-    ofn.lpstrFilter			= szFilter;
-	ofn.lpstrCustomFilter	= NULL;
-    ofn.nMaxCustFilter		= 0;
-    ofn.nFilterIndex		= 1;
-    ofn.lpstrFile			= szFileName;
-    ofn.nMaxFile			= g_MaxPath;
-    ofn.lpstrInitialDir		= NULL;
-    ofn.lpstrFileTitle		= szFileTitle;
-    ofn.nMaxFileTitle		= g_MaxPath;
-    ofn.lpstrTitle			= NULL;
-    ofn.lpstrDefExt			= "EXE";
-    ofn.Flags				= OFN_HIDEREADONLY | OFN_NOCHANGEDIR | OFN_EXPLORER;
-
-	if (GetOpenFileName ((LPOPENFILENAME)&ofn)) 
-		States_Load( szFileName );
-} 
-
-void OnStates_SaveOther()
-{
-	OPENFILENAME ofn;
-	char szFileName[g_MaxPath];
-	char szFileTitle[g_MaxPath];
-	char szFilter[g_MaxPath];
-
-	memzero_obj( szFileName );
-	memzero_obj( szFileTitle );
-
-	strcpy(szFilter, _("PCSX2 State Format"));
-	strcatz(szFilter, "*.*;*.*");
-
-    ofn.lStructSize			= sizeof(OPENFILENAME);
-    ofn.hwndOwner			= gApp.hWnd;
-    ofn.lpstrFilter			= szFilter;
-	ofn.lpstrCustomFilter	= NULL;
-    ofn.nMaxCustFilter		= 0;
-    ofn.nFilterIndex		= 1;
-    ofn.lpstrFile			= szFileName;
-    ofn.nMaxFile			= g_MaxPath;
-    ofn.lpstrInitialDir		= NULL;
-    ofn.lpstrFileTitle		= szFileTitle;
-    ofn.nMaxFileTitle		= g_MaxPath;
-    ofn.lpstrTitle			= NULL;
-    ofn.lpstrDefExt			= "EXE";
-    ofn.Flags				= OFN_HIDEREADONLY | OFN_NOCHANGEDIR | OFN_EXPLORER;
-
-	if (GetOpenFileName ((LPOPENFILENAME)&ofn))
-		States_Save( szFileName );
-}
-
-bool HostGuiInit()
-{
-	if( sinit ) return true;
-	sinit = true;
-
-	CreateDirectory(MEMCARDS_DIR, NULL);
-	CreateDirectory(SSTATES_DIR, NULL);
-	CreateDirectory(SNAPSHOTS_DIR, NULL);
-
-	// Set the compression attribute on the Memcards folder.
-	// Memcards generally compress very well via NTFS compression.
-	
-	NTFS_CompressFile( MEMCARDS_DIR, Config.McdEnableNTFS );
-
-#ifdef OLD_TESTBUILD_STUFF
-	if( IsDevBuild && emuLog == NULL && g_TestRun.plogname != NULL )
-		emuLog = fopen(g_TestRun.plogname, "w");
-#endif
-	if( emuLog == NULL )
-		emuLog = fopen(LOGS_DIR "\\emuLog.txt","w");
-
-	PCSX2_MEM_PROTECT_BEGIN();
-	SysDetect();
-	if( !SysAllocateMem() )
-		return false;	// critical memory allocation failure;
-
-	SysAllocateDynarecs();
-	PCSX2_MEM_PROTECT_END();
-
-	return true;
-}
-
-
-static const char *err = N_("Error Loading Symbol");
-static int errval;
-
->>>>>>> 9adf6858
 namespace HostSys
 {
 	void *Mmap(uptr base, u32 size)
