--- conflicted
+++ resolved
@@ -19,6 +19,8 @@
 #include "VUmicro.h"
 #include "newVif.h"
 
+#include "DmacLegacy.h"
+
 // Run VU0 until finish, don't add cycles to EE
 // because its vif stalling not the EE core...
 __fi void vif0FLUSH()
@@ -52,7 +54,6 @@
 
 bool _VIF0chain()
 {
-	DMACh& vif0ch = DMACh_VIF0;
 	u32 *pMem;
 
 	if (vif0ch.qwc == 0)
@@ -81,7 +82,6 @@
 
 __fi void vif0SetupTransfer()
 {
-	DMACh& vif0ch = DMACh_VIF0;
     tDMA_TAG *ptag;
 
 	switch (vif0.dmamode)
@@ -142,7 +142,6 @@
 
 __fi void vif0Interrupt()
 {
-	DMACh& vif0ch = DMACh_VIF0;
 	VIF_LOG("vif0Interrupt: %8.8x", cpuRegs.cycle);
 
 	g_vifCycles = 0;
@@ -151,11 +150,7 @@
 
 	if (vif0.cmd) 
 	{
-<<<<<<< HEAD
-		if(vif0.done == true && vif0ch.qwc == 0)	vif0Regs->stat.VPS = VPS_WAITING;
-=======
 		if(vif0.done == true && vif0ch.qwc == 0)	vif0Regs.stat.VPS = VPS_WAITING;
->>>>>>> 27a3f112
 	}
 	else		 
 	{
@@ -218,7 +213,6 @@
 
 void dmaVIF0()
 {
-	DMACh& vif0ch = DMACh_VIF0;
 	VIF_LOG("dmaVIF0 chcr = %lx, madr = %lx, qwc  = %lx\n"
 	        "        tadr = %lx, asr0 = %lx, asr1 = %lx",
 	        vif0ch.chcr._u32, vif0ch.madr, vif0ch.qwc,
@@ -243,11 +237,7 @@
 				vif0.dmamode = VIF_CHAIN_MODE;
 				DevCon.Warning(L"VIF0 QWC on Chain CHCR " + vif0ch.chcr.desc());
 				
-<<<<<<< HEAD
 				if ((vif0ch.chcr.TAG.ID == TAG_REFE) || (vif0ch.chcr.TAG.ID == TAG_END))
-=======
-				if ((vif0ch.chcr.tag().ID == TAG_REFE) || (vif0ch.chcr.tag().ID == TAG_END))
->>>>>>> 27a3f112
 				{
 					vif0.done = true;
 				}
@@ -259,11 +249,7 @@
 		vif0.done = false;
 	}
 
-<<<<<<< HEAD
-	vif0Regs->stat.FQC = min((u16)0x8, vif0ch.qwc);
-=======
 	vif0Regs.stat.FQC = min((u16)0x8, vif0ch.qwc);
->>>>>>> 27a3f112
 
 	//Using a delay as Beyond Good and Evil does the DMA twice with 2 different TADR's (no checks in the middle, all one block of code),
 	//the first bit it sends isnt required for it to work.
