/*  Pcsx2 - Pc Ps2 Emulator
 *  Copyright (C) 2002-2009  Pcsx2 Team
 *
 *  This program is free software; you can redistribute it and/or modify
 *  it under the terms of the GNU General Public License as published by
 *  the Free Software Foundation; either version 2 of the License, or
 *  (at your option) any later version.
 *  
 *  This program is distributed in the hope that it will be useful,
 *  but WITHOUT ANY WARRANTY; without even the implied warranty of
 *  MERCHANTABILITY or FITNESS FOR A PARTICULAR PURPOSE.  See the
 *  GNU General Public License for more details.
 *  
 *  You should have received a copy of the GNU General Public License
 *  along with this program; if not, write to the Free Software
 *  Foundation, Inc., 51 Franklin Street, Fifth Floor, Boston, MA  02110-1301, USA
 */

#include "PrecompiledHeader.h"

#include "Common.h"
#include "R5900.h"
#include "R5900OpcodeTables.h"

u32 s_iLastCOP0Cycle = 0;
u32 s_iLastPERFCycle[2] = { 0, 0 };

__releaseinline void UpdateCP0Status() {
	//currently the 2 memory modes are not implemented. Given this function is called so much,
	//it's commented out for now. Only the interrupt test is needed. (rama)

	//u32 value = cpuRegs.CP0.n.Status.val;

	//if (value & 0x06 ||
	//	(value & 0x18) == 0) { // Kernel Mode (KSU = 0 | EXL = 1 | ERL = 1)*/
	//	memSetKernelMode();	// Kernel memory always
	//} else { // User Mode
	//	memSetUserMode();
	//}
	cpuTestHwInts();
}

void WriteCP0Status(u32 value) {
	cpuRegs.CP0.n.Status.val = value;
    UpdateCP0Status();
}

void MapTLB(int i)
{
	u32 mask, addr;
	u32 saddr, eaddr;

	DevCon::WriteLn("MAP TLB %d: %08x-> [%08x %08x] S=%d G=%d ASID=%d Mask= %03X", params
		i,tlb[i].VPN2,tlb[i].PFN0,tlb[i].PFN1,tlb[i].S,tlb[i].G,tlb[i].ASID,tlb[i].Mask);

	if (tlb[i].S)
	{
		DevCon::WriteLn("OMG SPRAM MAPPING %08X %08X\n",params tlb[i].VPN2,tlb[i].Mask);
		vtlb_VMapBuffer(tlb[i].VPN2,psS,0x4000);
	}

	if (tlb[i].VPN2 == 0x70000000) return; //uh uhh right ...

	if (tlb[i].EntryLo0 & 0x2) {
		mask  = ((~tlb[i].Mask) << 1) & 0xfffff;
		saddr = tlb[i].VPN2 >> 12;
		eaddr = saddr + tlb[i].Mask + 1;

		for (addr=saddr; addr<eaddr; addr++) {
			if ((addr & mask) == ((tlb[i].VPN2 >> 12) & mask)) { //match
				memSetPageAddr(addr << 12, tlb[i].PFN0 + ((addr - saddr) << 12));
				Cpu->Clear(addr << 12, 1);
			}
		}
	}

	if (tlb[i].EntryLo1 & 0x2) {
		mask  = ((~tlb[i].Mask) << 1) & 0xfffff;
		saddr = (tlb[i].VPN2 >> 12) + tlb[i].Mask + 1;
		eaddr = saddr + tlb[i].Mask + 1;

		for (addr=saddr; addr<eaddr; addr++) {
			if ((addr & mask) == ((tlb[i].VPN2 >> 12) & mask)) { //match
				memSetPageAddr(addr << 12, tlb[i].PFN1 + ((addr - saddr) << 12));
				Cpu->Clear(addr << 12, 1);
			}
		}
	}
}

void UnmapTLB(int i)
{
	//Console::WriteLn("Clear TLB %d: %08x-> [%08x %08x] S=%d G=%d ASID=%d Mask= %03X", params i,tlb[i].VPN2,tlb[i].PFN0,tlb[i].PFN1,tlb[i].S,tlb[i].G,tlb[i].ASID,tlb[i].Mask);
	u32 mask, addr;
	u32 saddr, eaddr;

	if (tlb[i].S)
	{
		vtlb_VMapUnmap(tlb[i].VPN2,0x4000);
		return;
	}

	if (tlb[i].EntryLo0 & 0x2) 
	{
		mask  = ((~tlb[i].Mask) << 1) & 0xfffff;
		saddr = tlb[i].VPN2 >> 12;
		eaddr = saddr + tlb[i].Mask + 1;
	//	Console::WriteLn("Clear TLB: %08x ~ %08x",params saddr,eaddr-1);
		for (addr=saddr; addr<eaddr; addr++) {
			if ((addr & mask) == ((tlb[i].VPN2 >> 12) & mask)) { //match
				memClearPageAddr(addr << 12);
				Cpu->Clear(addr << 12, 1);
			}
		}
	}

	if (tlb[i].EntryLo1 & 0x2) {
		mask  = ((~tlb[i].Mask) << 1) & 0xfffff;
		saddr = (tlb[i].VPN2 >> 12) + tlb[i].Mask + 1;
		eaddr = saddr + tlb[i].Mask + 1;
	//	Console::WriteLn("Clear TLB: %08x ~ %08x",params saddr,eaddr-1);
		for (addr=saddr; addr<eaddr; addr++) {
			if ((addr & mask) == ((tlb[i].VPN2 >> 12) & mask)) { //match
				memClearPageAddr(addr << 12);
				Cpu->Clear(addr << 12, 1);
			}
		}
	}
}

void WriteTLB(int i) 
{
	tlb[i].PageMask = cpuRegs.CP0.n.PageMask;
	tlb[i].EntryHi = cpuRegs.CP0.n.EntryHi;
	tlb[i].EntryLo0 = cpuRegs.CP0.n.EntryLo0;
	tlb[i].EntryLo1 = cpuRegs.CP0.n.EntryLo1;

	tlb[i].Mask = (cpuRegs.CP0.n.PageMask >> 13) & 0xfff;
	tlb[i].nMask = (~tlb[i].Mask) & 0xfff;
	tlb[i].VPN2 = ((cpuRegs.CP0.n.EntryHi >> 13) & (~tlb[i].Mask)) << 13;
	tlb[i].ASID = cpuRegs.CP0.n.EntryHi & 0xfff;
	tlb[i].G = cpuRegs.CP0.n.EntryLo0 & cpuRegs.CP0.n.EntryLo1 & 0x1;
	tlb[i].PFN0 = (((cpuRegs.CP0.n.EntryLo0 >> 6) & 0xFFFFF) & (~tlb[i].Mask)) << 12;
	tlb[i].PFN1 = (((cpuRegs.CP0.n.EntryLo1 >> 6) & 0xFFFFF) & (~tlb[i].Mask)) << 12;
	tlb[i].S = cpuRegs.CP0.n.EntryLo0&0x80000000;

	MapTLB(i);
}

//////////////////////////////////////////////////////////////////////////////////////////
// Performance Counters Update Stuff!
// 
// Note regarding updates of PERF and TIMR registers: never allow increment to be 0.
// That happens when a game loads the MFC0 twice in the same recompiled block (before the
// cpuRegs.cycles update), and can cause games to lock up since it's an unexpected result.
//
// PERF Overflow exceptions:  The exception is raised when the MSB of the Performance
// Counter Register is set.  I'm assuming the exception continues to re-raise until the
// app clears the bit manually (needs testing).
//
// PERF Events:
//  * Event 0 on PCR 0 is unused (counter disable)
//  * Event 16 is usable as a specific counter disable bit (since CTE affects both counters)
//  * Events 17-31 are reserved (act as counter disable)
//
// Most event mode aren't supported, and issue a warning and do a standard instruction
// count.  But only mode 1 (instruction counter) has been found to be used by games thus far.
//

static __forceinline bool PERF_ShouldCountEvent( uint evt )
{
	switch( evt )
	{
		// This is a rough table of actions for various PCR modes.  Some of these
		// can be implemented more accurately later.  Others (WBBs in particular)
		// probably cannot without some severe complications.

		// left sides are PCR0 / right sides are PCR1

		case 1:		// cpu cycle counter.
		case 2:		// single/dual instruction issued
		case 3:		// Branch issued / Branch mispredicated
			return true;

		case 4:		// BTAC/TLB miss
		case 5:		// ITLB/DTLB miss
		case 6:		// Data/Instruction cache miss
			return false;

		case 7:		// Access to DTLB / WBB single request fail
		case 8:		// Non-blocking load / WBB burst request fail
		case 9:
		case 10:
			return false;

		case 11:	// CPU address bus busy / CPU data bus busy
			return false;

		case 12:	// Instruction completed
		case 13:	// non-delayslot instruction completed
		case 14:	// COP2/COP1 instruction complete
		case 15:	// Load/Store completed
			return true;
	}

	return false;
}

// Diagnostics for event modes that we just ignore for now.  Using these perf units could
// cause compat issues in some very odd/rare games, so if this msg comes up who knows,
// might save some debugging effort. :)
void COP0_DiagnosticPCCR()
{
	if( cpuRegs.PERF.n.pccr.b.Event0 >= 7 && cpuRegs.PERF.n.pccr.b.Event0 <= 10 )
		Console::Notice( "PERF/PCR0 Unsupported Update Event Mode = 0x%x", params cpuRegs.PERF.n.pccr.b.Event0 );

	if( cpuRegs.PERF.n.pccr.b.Event1 >= 7 && cpuRegs.PERF.n.pccr.b.Event1 <= 10 )
		Console::Notice( "PERF/PCR1 Unsupported Update Event Mode = 0x%x", params cpuRegs.PERF.n.pccr.b.Event1 );
}

__forceinline void COP0_UpdatePCCR()
{
	if( cpuRegs.CP0.n.Status.b.ERL || !cpuRegs.PERF.n.pccr.b.CTE ) return;

	// TODO : Implement memory mode checks here (kernel/super/user)
	// For now we just assume user mode.
	
	if( cpuRegs.PERF.n.pccr.b.U0 )
	{
		// ----------------------------------
		//    Update Performance Counter 0
		// ----------------------------------

		if( PERF_ShouldCountEvent( cpuRegs.PERF.n.pccr.b.Event0 ) )
		{
			u32 incr = cpuRegs.cycle - s_iLastPERFCycle[0];
			if( incr == 0 ) incr++;

			// use prev/XOR method for one-time exceptions (but likely less correct)
			//u32 prev = cpuRegs.PERF.n.pcr0;
			cpuRegs.PERF.n.pcr0 += incr;
			s_iLastPERFCycle[0] = cpuRegs.cycle;
			
			//prev ^= (1UL<<31);		// XOR is fun!
			//if( (prev & cpuRegs.PERF.n.pcr0) & (1UL<<31) )
			if( cpuRegs.PERF.n.pcr0 & 0x80000000 )
			{
				// TODO: Vector to the appropriate exception here.
				// This code *should* be correct, but is untested (and other parts of the emu are
				// not prepared to handle proper Level 2 exception vectors yet)
				
				/*if( delay_slot )
				{
					cpuRegs.CP0.ErrorEPC = cpuRegs.pc - 4;
					cpuRegs.CP0.Cause.BD2 = 1;
				}
				else
				{
					cpuRegs.CP0.ErrorEPC = cpuRegs.pc;
					cpuRegs.CP0.Cause.BD2 = 0;
				}
				
				if( cpuRegs.CP0.Status.DEV )
				{
					// Bootstrap vector
					cpuRegs.pc = 0xbfc00280;
				}
				else
				{
					cpuRegs.pc = 0x80000080;
				}
				cpuRegs.CP0.Status.ERL = 1;
				cpuRegs.CP0.Cause.EXC2 = 2;*/
			}
		}
	}
	
	if( cpuRegs.PERF.n.pccr.b.U1 )
	{
		// ----------------------------------
		//    Update Performance Counter 1
		// ----------------------------------
		
		if( PERF_ShouldCountEvent( cpuRegs.PERF.n.pccr.b.Event1 ) )
		{
			u32 incr = cpuRegs.cycle - s_iLastPERFCycle[1];
			if( incr == 0 ) incr++;

			cpuRegs.PERF.n.pcr1 += incr;
			s_iLastPERFCycle[1] = cpuRegs.cycle;

			if( cpuRegs.PERF.n.pcr1 & 0x80000000 )
			{
				// See PCR0 comments for notes on exceptions
			}
		}
	}
}

//////////////////////////////////////////////////////////////////////////////////////////
//

namespace R5900 {
namespace Interpreter {
namespace OpcodeImpl {
namespace COP0 {

void MFC0()
{
	// Note on _Rd_ Condition 9: CP0.Count should be updated even if _Rt_ is 0.
	if ((_Rd_ != 9) && !_Rt_ ) return;
	if (_Rd_ != 9) { COP0_LOG("%s", disR5900Current.getCString() ); }
	
	//if(bExecBIOS == FALSE && _Rd_ == 25) Console::WriteLn("MFC0 _Rd_ %x = %x", params _Rd_, cpuRegs.CP0.r[_Rd_]);
	switch (_Rd_)
	{
		case 12:
			cpuRegs.GPR.r[_Rt_].SD[0] = (s32)(cpuRegs.CP0.r[_Rd_] & 0xf0c79c1f);
		break;

		case 25: 
		    switch(_Imm_ & 0x3F)
		    {
			    case 0:		// MFPS  [LSB is clear]
					cpuRegs.GPR.r[_Rt_].SD[0] = (s32)cpuRegs.PERF.n.pccr.val;
				break;

			    case 1:		// MFPC [LSB is set] - read PCR0
					COP0_UpdatePCCR();
                    cpuRegs.GPR.r[_Rt_].SD[0] = (s32)cpuRegs.PERF.n.pcr0;
				break;

			    case 3:		// MFPC [LSB is set] - read PCR1
					COP0_UpdatePCCR();
					cpuRegs.GPR.r[_Rt_].SD[0] = (s32)cpuRegs.PERF.n.pcr1;
				break;
		    }
		    /*Console::WriteLn("MFC0 PCCR = %x PCR0 = %x PCR1 = %x IMM= %x",  params
		    cpuRegs.PERF.n.pccr, cpuRegs.PERF.n.pcr0, cpuRegs.PERF.n.pcr1, _Imm_ & 0x3F);*/
		break;

		case 24: 
			Console::WriteLn("MFC0 Breakpoint debug Registers code = %x", params cpuRegs.code & 0x3FF);
		break;

		case 9:
		{
			u32 incr = cpuRegs.cycle-s_iLastCOP0Cycle;
			if( incr == 0 ) incr++;
			cpuRegs.CP0.n.Count += incr;
			s_iLastCOP0Cycle = cpuRegs.cycle;
			if( !_Rt_ ) break;
		}

		default:
			cpuRegs.GPR.r[_Rt_].UD[0] = (s64)cpuRegs.CP0.r[_Rd_];
	}
}

void MTC0()
{
	COP0_LOG("%s\n", disR5900Current.getCString());
	//if(bExecBIOS == FALSE && _Rd_ == 25) Console::WriteLn("MTC0 _Rd_ %x = %x", params _Rd_, cpuRegs.CP0.r[_Rd_]);
	switch (_Rd_)
	{
		case 9:
			s_iLastCOP0Cycle = cpuRegs.cycle;
			cpuRegs.CP0.r[9] = cpuRegs.GPR.r[_Rt_].UL[0];
		break;
		
		case 12: 
			WriteCP0Status(cpuRegs.GPR.r[_Rt_].UL[0]); 
		break;
		
		case 24: 
			Console::WriteLn("MTC0 Breakpoint debug Registers code = %x", params cpuRegs.code & 0x3FF);
		break;
		
		case 25: 
			/*if(bExecBIOS == FALSE && _Rd_ == 25) Console::WriteLn("MTC0 PCCR = %x PCR0 = %x PCR1 = %x IMM= %x", params
				cpuRegs.PERF.n.pccr, cpuRegs.PERF.n.pcr0, cpuRegs.PERF.n.pcr1, _Imm_ & 0x3F);*/
			switch(_Imm_ & 0x3F)
			{
				case 0:		// MTPS  [LSB is clear]
					// Updates PCRs and sets the PCCR.
					COP0_UpdatePCCR();
					cpuRegs.PERF.n.pccr.val = cpuRegs.GPR.r[_Rt_].UL[0];
					COP0_DiagnosticPCCR();
				break;
				
				case 1:		// MTPC [LSB is set] - set PCR0
					cpuRegs.PERF.n.pcr0 = cpuRegs.GPR.r[_Rt_].UL[0];
					s_iLastPERFCycle[0] = cpuRegs.cycle;
				break;
				
				case 3:		// MTPC [LSB is set] - set PCR0
					cpuRegs.PERF.n.pcr1 = cpuRegs.GPR.r[_Rt_].UL[0];
					s_iLastPERFCycle[1] = cpuRegs.cycle;
				break;
			}
		break;
			
		default:
			cpuRegs.CP0.r[_Rd_] = cpuRegs.GPR.r[_Rt_].UL[0]; 
		break;
	}
}

int CPCOND0() {
	return (((psHu16(DMAC_STAT) | ~psHu16(DMAC_PCR)) & 0x3ff) == 0x3ff);
}

//#define CPCOND0	1

/*#define BC0(cond) \
	if (CPCOND0() cond) { \
		intDoBranch(_BranchTarget_); \
	}*/

void BC0F() {
<<<<<<< HEAD
	BC0(== 0);
}

void BC0T() {
	BC0(== 1);
=======
	if (CPCOND0() == 0) intDoBranch(_BranchTarget_); 
	COP0_LOG( "COP0 > BC0F" );
}

void BC0T() {
	if (CPCOND0() == 1) intDoBranch(_BranchTarget_); 
	COP0_LOG( "COP0 > BC0T" );
>>>>>>> a6cbab67
}

/*#define BC0L(cond) \
	if (CPCOND0() cond) { \
		intDoBranch(_BranchTarget_); \
	} else cpuRegs.pc+= 4;*/
	
void BC0FL() {
<<<<<<< HEAD
	BC0L(== 0);
}

void BC0TL() {
	BC0L(== 1);
=======
	if (CPCOND0() == 0) 
		intDoBranch(_BranchTarget_); 
	else 
		cpuRegs.pc+= 4;
	
	COP0_LOG( "COP0 > BC0FL" );
}

void BC0TL() {
	if (CPCOND0() == 1) 
		intDoBranch(_BranchTarget_); 
	else 
		cpuRegs.pc+= 4;
	COP0_LOG( "COP0 > BCOTL" );
>>>>>>> a6cbab67
}

void TLBR() {
/*	CPU_LOG("COP0_TLBR %d:%x,%x,%x,%x\n",
			cpuRegs.CP0.n.Random,   cpuRegs.CP0.n.PageMask, cpuRegs.CP0.n.EntryHi,
			cpuRegs.CP0.n.EntryLo0, cpuRegs.CP0.n.EntryLo1);*/

	int i = cpuRegs.CP0.n.Index&0x1f;

	cpuRegs.CP0.n.PageMask = tlb[i].PageMask;
	cpuRegs.CP0.n.EntryHi = tlb[i].EntryHi&~(tlb[i].PageMask|0x1f00);
	cpuRegs.CP0.n.EntryLo0 = (tlb[i].EntryLo0&~1)|((tlb[i].EntryHi>>12)&1);
	cpuRegs.CP0.n.EntryLo1 =(tlb[i].EntryLo1&~1)|((tlb[i].EntryHi>>12)&1);
}

void TLBWI() { 
	int j = cpuRegs.CP0.n.Index & 0x3f;

	if (j > 48) return;

/*	CPU_LOG("COP0_TLBWI %d:%x,%x,%x,%x\n",
			cpuRegs.CP0.n.Index,    cpuRegs.CP0.n.PageMask, cpuRegs.CP0.n.EntryHi,
			cpuRegs.CP0.n.EntryLo0, cpuRegs.CP0.n.EntryLo1);*/

	UnmapTLB(j);
	WriteTLB(j);
}

void TLBWR() { 
	int j = cpuRegs.CP0.n.Random & 0x3f;

	if (j > 48) return;

/*	CPU_LOG("COP0_TLBWR %d:%x,%x,%x,%x\n",
			cpuRegs.CP0.n.Random,   cpuRegs.CP0.n.PageMask, cpuRegs.CP0.n.EntryHi,
			cpuRegs.CP0.n.EntryLo0, cpuRegs.CP0.n.EntryLo1);*/

//	if( !bExecBIOS )
//		__Log("TLBWR %d\n", j);

	UnmapTLB(j);
	WriteTLB(j);
}

void TLBP() {
	int i;
	
	union {
		struct {
			u32 VPN2:19;
			u32 VPN2X:2;
			u32 G:3;
			u32 ASID:8;
		} s;
		u32 u;
	} EntryHi32;

	EntryHi32.u = cpuRegs.CP0.n.EntryHi;

	cpuRegs.CP0.n.Index=0xFFFFFFFF;
	for(i=0;i<48;i++){
		if (tlb[i].VPN2 == ((~tlb[i].Mask) & (EntryHi32.s.VPN2))
		&& ((tlb[i].G&1) || ((tlb[i].ASID & 0xff) == EntryHi32.s.ASID))) {
			cpuRegs.CP0.n.Index = i;
			break;
		}
	}
	 if(cpuRegs.CP0.n.Index == 0xFFFFFFFF) cpuRegs.CP0.n.Index = 0x80000000;
}

void ERET() {
	if (cpuRegs.CP0.n.Status.b.ERL) {
		cpuRegs.pc = cpuRegs.CP0.n.ErrorEPC;
		cpuRegs.CP0.n.Status.b.ERL = 0;
	} else {
		cpuRegs.pc = cpuRegs.CP0.n.EPC;
		cpuRegs.CP0.n.Status.b.EXL = 0;
	}
	UpdateCP0Status();
	intSetBranch();
}

void DI() {
	if (cpuRegs.CP0.n.Status.b._EDI || cpuRegs.CP0.n.Status.b.EXL ||
		cpuRegs.CP0.n.Status.b.ERL || (cpuRegs.CP0.n.Status.b.KSU == 0)) {
		cpuRegs.CP0.n.Status.b.EIE = 0;
		//UpdateCP0Status();		// ints are disabled so checking for them is kinda silly...
	}
}

void EI() {
	if (cpuRegs.CP0.n.Status.b._EDI || cpuRegs.CP0.n.Status.b.EXL ||
		cpuRegs.CP0.n.Status.b.ERL || (cpuRegs.CP0.n.Status.b.KSU == 0)) {
		cpuRegs.CP0.n.Status.b.EIE = 1;
		UpdateCP0Status();
	}
}

} } } }	// end namespace R5900::Interpreter::OpcodeImpl<|MERGE_RESOLUTION|>--- conflicted
+++ resolved
@@ -418,21 +418,11 @@
 	}*/
 
 void BC0F() {
-<<<<<<< HEAD
-	BC0(== 0);
-}
-
-void BC0T() {
-	BC0(== 1);
-=======
 	if (CPCOND0() == 0) intDoBranch(_BranchTarget_); 
-	COP0_LOG( "COP0 > BC0F" );
 }
 
 void BC0T() {
 	if (CPCOND0() == 1) intDoBranch(_BranchTarget_); 
-	COP0_LOG( "COP0 > BC0T" );
->>>>>>> a6cbab67
 }
 
 /*#define BC0L(cond) \
@@ -441,19 +431,11 @@
 	} else cpuRegs.pc+= 4;*/
 	
 void BC0FL() {
-<<<<<<< HEAD
-	BC0L(== 0);
-}
-
-void BC0TL() {
-	BC0L(== 1);
-=======
 	if (CPCOND0() == 0) 
 		intDoBranch(_BranchTarget_); 
 	else 
 		cpuRegs.pc+= 4;
 	
-	COP0_LOG( "COP0 > BC0FL" );
 }
 
 void BC0TL() {
@@ -461,8 +443,6 @@
 		intDoBranch(_BranchTarget_); 
 	else 
 		cpuRegs.pc+= 4;
-	COP0_LOG( "COP0 > BCOTL" );
->>>>>>> a6cbab67
 }
 
 void TLBR() {
